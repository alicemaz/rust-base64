#![feature(test)]

extern crate base64;
extern crate rand;
extern crate test;

use base64::display;
use base64::{decode, decode_config_buf, decode_config_slice, encode, encode_config_buf,
<<<<<<< HEAD
             encode_config_slice, Base64Encoder, Config, MIME, STANDARD};

use rand::Rng;
use std::io::Write;
=======
             encode_config_slice, Config, MIME, STANDARD};

use rand::Rng;
>>>>>>> de1568df
use test::Bencher;

#[bench]
fn encode_3b(b: &mut Bencher) {
    do_encode_bench(b, 3)
}

#[bench]
fn encode_3b_reuse_buf(b: &mut Bencher) {
    do_encode_bench_reuse_buf(b, 3, STANDARD)
}

#[bench]
fn encode_3b_slice(b: &mut Bencher) {
    do_encode_bench_slice(b, 3, STANDARD)
}

#[bench]
fn encode_50b(b: &mut Bencher) {
    do_encode_bench(b, 50)
}

#[bench]
fn encode_50b_display(b: &mut Bencher) {
    do_encode_bench_display(b, 50)
}

#[bench]
fn encode_50b_reuse_buf(b: &mut Bencher) {
    do_encode_bench_reuse_buf(b, 50, STANDARD)
}

#[bench]
fn encode_50b_slice(b: &mut Bencher) {
    do_encode_bench_slice(b, 50, STANDARD)
}

#[bench]
fn encode_100b(b: &mut Bencher) {
    do_encode_bench(b, 100)
}

#[bench]
fn encode_100b_reuse_buf(b: &mut Bencher) {
    do_encode_bench_reuse_buf(b, 100, STANDARD)
}

#[bench]
fn encode_500b(b: &mut Bencher) {
    do_encode_bench(b, 500)
}

#[bench]
fn encode_500b_reuse_buf(b: &mut Bencher) {
    do_encode_bench_reuse_buf(b, 500, STANDARD)
}

#[bench]
fn encode_500b_reuse_buf_mime(b: &mut Bencher) {
    do_encode_bench_reuse_buf(b, 500, MIME)
}

#[bench]
fn encode_3kib(b: &mut Bencher) {
    do_encode_bench(b, 3 * 1024)
}

#[bench]
fn encode_3kib_display(b: &mut Bencher) {
    do_encode_bench_display(b, 3 * 1024)
}

#[bench]
fn encode_3kib_reuse_buf(b: &mut Bencher) {
    do_encode_bench_reuse_buf(b, 3 * 1024, STANDARD)
}

#[bench]
fn encode_3kib_slice(b: &mut Bencher) {
    do_encode_bench_slice(b, 3 * 1024, STANDARD)
}

#[bench]
fn encode_3kib_reuse_buf_mime(b: &mut Bencher) {
    do_encode_bench_reuse_buf(b, 3 * 1024, MIME)
}

#[bench]
fn encode_3kib_reuse_buf_stream(b: &mut Bencher) {
    do_encode_bench_stream(b, 3 * 1024, STANDARD)
}

#[bench]
fn encode_3mib(b: &mut Bencher) {
    do_encode_bench(b, 3 * 1024 * 1024)
}

#[bench]
fn encode_3mib_display(b: &mut Bencher) {
    do_encode_bench_display(b, 3 * 1024 * 1024)
}

#[bench]
fn encode_3mib_reuse_buf(b: &mut Bencher) {
    do_encode_bench_reuse_buf(b, 3 * 1024 * 1024, STANDARD)
}

#[bench]
fn encode_3mib_slice(b: &mut Bencher) {
    do_encode_bench_slice(b, 3 * 1024 * 1024, STANDARD)
}

#[bench]
fn encode_10mib(b: &mut Bencher) {
    do_encode_bench(b, 10 * 1024 * 1024)
}

#[bench]
fn encode_10mib_reuse_buf(b: &mut Bencher) {
    do_encode_bench_reuse_buf(b, 10 * 1024 * 1024, STANDARD)
}

#[bench]
fn encode_30mib(b: &mut Bencher) {
    do_encode_bench(b, 30 * 1024 * 1024)
}

#[bench]
fn encode_30mib_reuse_buf(b: &mut Bencher) {
    do_encode_bench_reuse_buf(b, 30 * 1024 * 1024, STANDARD)
}

#[bench]
fn encode_30mib_slice(b: &mut Bencher) {
    do_encode_bench_slice(b, 30 * 1024 * 1024, STANDARD)
}

#[bench]
fn decode_3b(b: &mut Bencher) {
    do_decode_bench(b, 3)
}

#[bench]
fn decode_3b_reuse_buf(b: &mut Bencher) {
    do_decode_bench_reuse_buf(b, 3)
}

#[bench]
fn decode_3b_slice(b: &mut Bencher) {
    do_decode_bench_slice(b, 3)
}

#[bench]
fn decode_50b(b: &mut Bencher) {
    do_decode_bench(b, 50)
}

#[bench]
fn decode_50b_reuse_buf(b: &mut Bencher) {
    do_decode_bench_reuse_buf(b, 50)
}

#[bench]
fn decode_50b_slice(b: &mut Bencher) {
    do_decode_bench_slice(b, 50)
}

#[bench]
fn decode_100b(b: &mut Bencher) {
    do_decode_bench(b, 100)
}

#[bench]
fn decode_100b_reuse_buf(b: &mut Bencher) {
    do_decode_bench_reuse_buf(b, 100)
}

#[bench]
fn decode_500b(b: &mut Bencher) {
    do_decode_bench(b, 500)
}

#[bench]
fn decode_500b_reuse_buf(b: &mut Bencher) {
    do_decode_bench_reuse_buf(b, 500)
}

#[bench]
fn decode_3kib(b: &mut Bencher) {
    do_decode_bench(b, 3 * 1024)
}

#[bench]
fn decode_3kib_reuse_buf(b: &mut Bencher) {
    do_decode_bench_reuse_buf(b, 3 * 1024)
}

#[bench]
fn decode_3kib_slice(b: &mut Bencher) {
    do_decode_bench_slice(b, 3 * 1024)
}

#[bench]
fn decode_3mib(b: &mut Bencher) {
    do_decode_bench(b, 3 * 1024 * 1024)
}

#[bench]
fn decode_3mib_reuse_buf(b: &mut Bencher) {
    do_decode_bench_reuse_buf(b, 3 * 1024 * 1024)
}

#[bench]
fn decode_3mib_slice(b: &mut Bencher) {
    do_decode_bench_slice(b, 3 * 1024 * 1024)
}

#[bench]
fn decode_10mib(b: &mut Bencher) {
    do_decode_bench(b, 10 * 1024 * 1024)
}

#[bench]
fn decode_10mib_reuse_buf(b: &mut Bencher) {
    do_decode_bench_reuse_buf(b, 10 * 1024 * 1024)
}

#[bench]
fn decode_30mib(b: &mut Bencher) {
    do_decode_bench(b, 30 * 1024 * 1024)
}

#[bench]
fn decode_30mib_reuse_buf(b: &mut Bencher) {
    do_decode_bench_reuse_buf(b, 30 * 1024 * 1024)
}

#[bench]
fn decode_30mib_slice(b: &mut Bencher) {
    do_decode_bench_slice(b, 30 * 1024 * 1024)
}

fn do_decode_bench(b: &mut Bencher, size: usize) {
    let mut v: Vec<u8> = Vec::with_capacity(size * 3 / 4);
    fill(&mut v);
    let encoded = encode(&v);

    b.bytes = encoded.len() as u64;
    b.iter(|| {
        let orig = decode(&encoded);
        test::black_box(&orig);
    });
}

fn do_decode_bench_reuse_buf(b: &mut Bencher, size: usize) {
    let mut v: Vec<u8> = Vec::with_capacity(size * 3 / 4);
    fill(&mut v);
    let encoded = encode(&v);

    let mut buf = Vec::new();
    b.bytes = encoded.len() as u64;
    b.iter(|| {
        decode_config_buf(&encoded, STANDARD, &mut buf).unwrap();
        test::black_box(&buf);
        buf.clear();
    });
}

fn do_decode_bench_slice(b: &mut Bencher, size: usize) {
    let mut v: Vec<u8> = Vec::with_capacity(size * 3 / 4);
    fill(&mut v);
    let encoded = encode(&v);

    let mut buf = Vec::new();
    buf.resize(size, 0);
    b.bytes = encoded.len() as u64;
    b.iter(|| {
        decode_config_slice(&encoded, STANDARD, &mut buf).unwrap();
        test::black_box(&buf);
    });
}

fn do_encode_bench(b: &mut Bencher, size: usize) {
    let mut v: Vec<u8> = Vec::with_capacity(size);
    fill(&mut v);

    b.bytes = v.len() as u64;
    b.iter(|| {
        let e = encode(&v);
        test::black_box(&e);
    });
}

fn do_encode_bench_display(b: &mut Bencher, size: usize) {
    let mut v: Vec<u8> = Vec::with_capacity(size);
    fill(&mut v);

    b.bytes = v.len() as u64;
    b.iter(|| {
        let e = format!("{}", display::Base64Display::standard(&v));
        test::black_box(&e);
    });
}

fn do_encode_bench_reuse_buf(b: &mut Bencher, size: usize, config: Config) {
    let mut v: Vec<u8> = Vec::with_capacity(size);
    fill(&mut v);

    let mut buf = String::new();

    b.bytes = v.len() as u64;
    b.iter(|| {
        encode_config_buf(&v, config, &mut buf);
        buf.clear();
    });
}

fn do_encode_bench_slice(b: &mut Bencher, size: usize, config: Config) {
    let mut v: Vec<u8> = Vec::with_capacity(size);
    fill(&mut v);

    let mut buf = Vec::new();

    b.bytes = v.len() as u64;
    // conservative estimate of encoded size
    buf.resize(size * 2, 0);
    b.iter(|| {
        encode_config_slice(&v, config, &mut buf);
    });
}

fn do_encode_bench_stream(b: &mut Bencher, size: usize, config: Config) {
    let mut v: Vec<u8> = Vec::with_capacity(size);
    fill(&mut v);

    let mut buf = Vec::new();

    b.bytes = v.len() as u64;

    buf.reserve(size * 2);
    b.iter(|| {
        buf.clear();
        let mut stream_enc = Base64Encoder::new(&mut buf, config);
        stream_enc.write(&v).unwrap();
        stream_enc.flush().unwrap();
    });
}

fn fill(v: &mut Vec<u8>) {
    let cap = v.capacity();
    // weak randomness is plenty; we just want to not be completely friendly to the branch predictor
    let mut r = rand::weak_rng();
    while v.len() < cap {
        v.push(r.gen::<u8>());
    }
}<|MERGE_RESOLUTION|>--- conflicted
+++ resolved
@@ -6,16 +6,12 @@
 
 use base64::display;
 use base64::{decode, decode_config_buf, decode_config_slice, encode, encode_config_buf,
-<<<<<<< HEAD
              encode_config_slice, Base64Encoder, Config, MIME, STANDARD};
 
 use rand::Rng;
 use std::io::Write;
-=======
-             encode_config_slice, Config, MIME, STANDARD};
 
 use rand::Rng;
->>>>>>> de1568df
 use test::Bencher;
 
 #[bench]
