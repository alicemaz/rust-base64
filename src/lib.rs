//! # Configs
//!
//! There isn't just one type of Base64; that would be too simple. You need to choose a character
//! set (standard, URL-safe, etc) and padding suffix (yes/no).
//! The `Config` struct encapsulates this info. There are some common configs included: `STANDARD`,
//! `URL_SAFE`, etc. You can also make your own `Config` if needed.
//!
//! The functions that don't have `config` in the name (e.g. `encode()` and `decode()`) use the
//! `STANDARD` config .
//!
//! The functions that write to a slice (the ones that end in `_slice`) are generally the fastest
//! because they don't need to resize anything. If it fits in your workflow and you care about
//! performance, keep using the same buffer (growing as need be) and use the `_slice` methods for
//! the best performance.
//!
//! # Encoding
//!
//! Several different encoding functions are available to you depending on your desire for
//! convenience vs performance.
//!
//! | Function                | Output                       | Allocates                      |
//! | ----------------------- | ---------------------------- | ------------------------------ |
//! | `encode`                | Returns a new `String`       | Always                         |
//! | `encode_config`         | Returns a new `String`       | Always                         |
//! | `encode_config_buf`     | Appends to provided `String` | Only if `String` needs to grow |
//! | `encode_config_slice`   | Writes to provided `&[u8]`   | Never                          |
//!
//! All of the encoding functions that take a `Config` will pad as per the config.
//!
//! # Decoding
//!
//! Just as for encoding, there are different decoding functions available.
//!
//! Note that all decode functions that take a config will allocate a copy of the input if you
//! specify a config that requires whitespace to be stripped. If you care about speed, don't use
//! formats that require whitespace stripping.
//!
//! | Function                | Output                        | Allocates                      |
//! | ----------------------- | ----------------------------- | ------------------------------ |
//! | `decode`                | Returns a new `Vec<u8>`       | Always                         |
//! | `decode_config`         | Returns a new `Vec<u8>`       | Always                         |
//! | `decode_config_buf`     | Appends to provided `Vec<u8>` | Only if `Vec` needs to grow    |
//! | `decode_config_slice`   | Writes to provided `&[u8]`    | Never                          |
//!
//! Unlike encoding, where all possible input is valid, decoding can fail (see `DecodeError`).
//!
//! Input can be invalid because it has invalid characters or invalid padding. (No padding at all is
//! valid, but excess padding is not.)
//!
//! Whitespace in the input is invalid unless `strip_whitespace` is enabled in the `Config` used.
//!
//! # Panics
//!
//! If length calculations result in overflowing `usize`, a panic will result.
//!
//! The `_slice` flavors of encode or decode will panic if the provided output slice is too small,

#![deny(
    missing_docs, trivial_casts, trivial_numeric_casts, unused_extern_crates, unused_import_braces,
    unused_results, variant_size_differences, warnings
)]

extern crate byteorder;

mod chunked_encoder;
pub mod display;
<<<<<<< HEAD
pub mod write;
mod line_wrap;
=======
>>>>>>> 7fa9f4de
mod tables;

mod encode;
pub use encode::{encode, encode_config, encode_config_buf, encode_config_slice};

mod decode;
pub use decode::{decode, decode_config, decode_config_buf, decode_config_slice, DecodeError};

#[cfg(test)]
mod tests;

/// Available encoding character sets
#[derive(Clone, Copy, Debug)]
pub enum CharacterSet {
    /// The standard character set (uses `+` and `/`).
    ///
    /// See [RFC 3548](https://tools.ietf.org/html/rfc3548#section-3).
    Standard,
    /// The URL safe character set (uses `-` and `_`).
    ///
    /// See [RFC 3548](https://tools.ietf.org/html/rfc3548#section-4).
    UrlSafe,
    /// The `crypt(3)` character set (uses `./0123456789ABCDEFGHIJKLMNOPQRSTUVWXYZabcdefghijklmnopqrstuvwxyz`).
    ///
    /// Not standardized, but folk wisdom on the net asserts that this alphabet is what crypt uses.
    Crypt,
}

impl CharacterSet {
    fn encode_table(&self) -> &'static [u8; 64] {
        match *self {
            CharacterSet::Standard => tables::STANDARD_ENCODE,
            CharacterSet::UrlSafe => tables::URL_SAFE_ENCODE,
            CharacterSet::Crypt => tables::CRYPT_ENCODE,
        }
    }

    fn decode_table(&self) -> &'static [u8; 256] {
        match *self {
            CharacterSet::Standard => tables::STANDARD_DECODE,
            CharacterSet::UrlSafe => tables::URL_SAFE_DECODE,
            CharacterSet::Crypt => tables::CRYPT_DECODE,
        }
    }
}

<<<<<<< HEAD
/// Line ending used in optional line wrapping.
#[derive(Clone, Copy, Debug, PartialEq, Eq)]
pub enum LineEnding {
    /// Unix-style \n
    LF,
    /// Windows-style \r\n
    CRLF,
}

impl LineEnding {
    fn len(&self) -> usize {
        match *self {
            LineEnding::LF => 1,
            LineEnding::CRLF => 2,
        }
    }
}

/// Line wrap configuration.
#[derive(Clone, Copy, Debug, PartialEq, Eq)]
pub enum LineWrap {
    /// Don't wrap.
    NoWrap,
    /// Wrap lines with the specified length and line ending. The length must be > 0.
    Wrap(usize, LineEnding),
}
=======
>>>>>>> 7fa9f4de

/// Contains configuration parameters for base64 encoding
#[derive(Clone, Copy, Debug)]
pub struct Config {
    /// Character set to use
    char_set: CharacterSet,
    /// True to pad output with `=` characters
    pad: bool,
    /// Remove whitespace before decoding, at the cost of an allocation. Whitespace is defined
    /// according to POSIX-locale `isspace`, meaning \n \r \f \t \v and space.
    strip_whitespace: bool,
}

impl Config {
    /// Create a new `Config`.
    pub fn new(
        char_set: CharacterSet,
        pad: bool,
        strip_whitespace: bool
    ) -> Config {
        Config {
            char_set,
            pad,
            strip_whitespace,
        }
    }
}

/// Standard character set with padding.
pub const STANDARD: Config = Config {
    char_set: CharacterSet::Standard,
    pad: true,
    strip_whitespace: false,
};

/// Standard character set without padding.
pub const STANDARD_NO_PAD: Config = Config {
    char_set: CharacterSet::Standard,
    pad: false,
    strip_whitespace: false,
};

/// URL-safe character set with padding
pub const URL_SAFE: Config = Config {
    char_set: CharacterSet::UrlSafe,
    pad: true,
    strip_whitespace: false,
};

/// URL-safe character set without padding
pub const URL_SAFE_NO_PAD: Config = Config {
    char_set: CharacterSet::UrlSafe,
    pad: false,
    strip_whitespace: false,
};

/// As per `crypt(3)` requirements
pub const CRYPT: Config = Config {
    char_set: CharacterSet::Crypt,
    pad: false,
    strip_whitespace: false,
};<|MERGE_RESOLUTION|>--- conflicted
+++ resolved
@@ -64,11 +64,7 @@
 
 mod chunked_encoder;
 pub mod display;
-<<<<<<< HEAD
 pub mod write;
-mod line_wrap;
-=======
->>>>>>> 7fa9f4de
 mod tables;
 
 mod encode;
@@ -114,36 +110,6 @@
         }
     }
 }
-
-<<<<<<< HEAD
-/// Line ending used in optional line wrapping.
-#[derive(Clone, Copy, Debug, PartialEq, Eq)]
-pub enum LineEnding {
-    /// Unix-style \n
-    LF,
-    /// Windows-style \r\n
-    CRLF,
-}
-
-impl LineEnding {
-    fn len(&self) -> usize {
-        match *self {
-            LineEnding::LF => 1,
-            LineEnding::CRLF => 2,
-        }
-    }
-}
-
-/// Line wrap configuration.
-#[derive(Clone, Copy, Debug, PartialEq, Eq)]
-pub enum LineWrap {
-    /// Don't wrap.
-    NoWrap,
-    /// Wrap lines with the specified length and line ending. The length must be > 0.
-    Wrap(usize, LineEnding),
-}
-=======
->>>>>>> 7fa9f4de
 
 /// Contains configuration parameters for base64 encoding
 #[derive(Clone, Copy, Debug)]
